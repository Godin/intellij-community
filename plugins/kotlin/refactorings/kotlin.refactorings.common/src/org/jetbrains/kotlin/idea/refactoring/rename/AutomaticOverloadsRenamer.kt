--- conflicted
+++ resolved
@@ -51,13 +51,8 @@
             val result = LinkedHashSet<KtNamedFunction>()
             listOfNotNull(
                 getPackageSymbolIfPackageExists(containingKtFile.packageFqName)?.getPackageScope(),
-<<<<<<< HEAD
                 (symbol.getContainingSymbol() as? KaClassOrObjectSymbol)?.getDeclaredMemberScope(),
-                symbol.receiverParameter?.type?.expandedClassSymbol?.getDeclaredMemberScope()
-=======
-                (symbol.getContainingSymbol() as? KtClassOrObjectSymbol)?.getDeclaredMemberScope(),
                 symbol.receiverParameter?.type?.expandedSymbol?.getDeclaredMemberScope()
->>>>>>> f8d0b80e
             ).flatMapTo(result) { scope ->
                 scope.getCallableSymbols(name).mapNotNull {
                     it.psi as? KtNamedFunction
