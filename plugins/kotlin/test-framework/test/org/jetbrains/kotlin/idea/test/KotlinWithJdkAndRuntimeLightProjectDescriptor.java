--- conflicted
+++ resolved
@@ -9,11 +9,8 @@
 import com.intellij.pom.java.LanguageLevel;
 import org.jetbrains.annotations.NotNull;
 import org.jetbrains.kotlin.idea.base.plugin.artifacts.TestKotlinArtifacts;
-<<<<<<< HEAD
 import org.jetbrains.kotlin.idea.base.plugin.artifacts.TestKotlinArtifactsKt;
-=======
 import org.jetbrains.kotlin.idea.compiler.configuration.KotlinArtifactsDownloader;
->>>>>>> 01494b90
 
 import java.io.File;
 import java.util.List;
@@ -31,18 +28,7 @@
         super(libraryFiles, librarySourceFiles);
     }
 
-<<<<<<< HEAD
-    public static @NotNull KotlinWithJdkAndRuntimeLightProjectDescriptor getInstance(@NotNull String version) {
-        return new KotlinWithJdkAndRuntimeLightProjectDescriptor(
-                List.of(TestKotlinArtifactsKt.downloadOrReportUnavailability("kotlin-stdlib", version)),
-                List.of(
-                        TestKotlinArtifactsKt.downloadOrReportUnavailability("kotlin-stdlib", version, "-sources.jar"),
-                        TestKotlinArtifactsKt.downloadOrReportUnavailability("kotlin-stdlib-common", version, "-sources.jar")
-                )
-        );
-    }
-=======
-    @NotNull
+    public static @NotNull KotlinWithJdkAndRuntimeLightProjectDescriptor getInstance(@NotNull
     public static KotlinWithJdkAndRuntimeLightProjectDescriptor getInstance(@NotNull String version) {
         KotlinArtifactsDownloader instance = KotlinArtifactsDownloader.INSTANCE;
         return new KotlinWithJdkAndRuntimeLightProjectDescriptor(
@@ -54,12 +40,15 @@
         );
     }
 
-    @NotNull
-    public static final KotlinWithJdkAndRuntimeLightProjectDescriptor INSTANCE = new KotlinWithJdkAndRuntimeLightProjectDescriptor(
-            List.of(TestKotlinArtifacts.getKotlinStdlib()),
-            List.of(TestKotlinArtifacts.getKotlinStdlibSources(), TestKotlinArtifacts.getKotlinStdlibCommonSources())
-    );
->>>>>>> 01494b90
+    @NotNull String version) {
+        return new KotlinWithJdkAndRuntimeLightProjectDescriptor(
+                List.of(TestKotlinArtifactsKt.downloadOrReportUnavailability("kotlin-stdlib", version)),
+                List.of(
+                        TestKotlinArtifactsKt.downloadOrReportUnavailability("kotlin-stdlib", version, "-sources.jar"),
+                        TestKotlinArtifactsKt.downloadOrReportUnavailability("kotlin-stdlib-common", version, "-sources.jar")
+                )
+        );
+    }
 
     public static @NotNull KotlinWithJdkAndRuntimeLightProjectDescriptor getInstance() {
         return new KotlinWithJdkAndRuntimeLightProjectDescriptor(
