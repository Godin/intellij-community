--- conflicted
+++ resolved
@@ -5,15 +5,9 @@
 import com.intellij.psi.util.parentsOfType
 import com.intellij.util.concurrency.annotations.RequiresWriteLock
 import org.jetbrains.annotations.ApiStatus
-<<<<<<< HEAD
 import org.jetbrains.kotlin.analysis.api.KaSession
-import org.jetbrains.kotlin.analysis.api.calls.KtCallableMemberCall
-import org.jetbrains.kotlin.analysis.api.calls.successfulCallOrNull
-=======
-import org.jetbrains.kotlin.analysis.api.KtAnalysisSession
 import org.jetbrains.kotlin.analysis.api.resolution.KaCallableMemberCall
 import org.jetbrains.kotlin.analysis.api.resolution.successfulCallOrNull
->>>>>>> f8d0b80e
 import org.jetbrains.kotlin.idea.base.analysis.api.utils.getImplicitReceivers
 import org.jetbrains.kotlin.idea.base.psi.expressionComparedToNull
 import org.jetbrains.kotlin.idea.base.psi.getSingleUnwrappedStatement
@@ -218,13 +212,8 @@
             return callableMemberCall.getImplicitReceivers().any { it.symbol == thisExpressionSymbol }
         }
 
-<<<<<<< HEAD
-        context(KaSession)
-        private fun KtExpression.resolveCallableMemberCall(): KtCallableMemberCall<*, *>? = this.resolveCall()?.successfulCallOrNull()
-=======
-        context(KtAnalysisSession)
+        context(KaSession)
         private fun KtExpression.resolveCallableMemberCall(): KaCallableMemberCall<*, *>? = this.resolveCallOld()?.successfulCallOrNull()
->>>>>>> f8d0b80e
 
         context(KaSession)
         private fun KtExpression.collectVariableCalls(): Set<KtCallExpression> = this
