// Copyright 2000-2022 JetBrains s.r.o. and contributors. Use of this source code is governed by the Apache 2.0 license that can be found in the LICENSE file.

package org.jetbrains.kotlin.idea.k2.codeinsight.intentions

import com.intellij.codeInsight.intention.HighPriorityAction
import com.intellij.modcommand.ActionContext
import com.intellij.modcommand.ModPsiUpdater
import org.jetbrains.kotlin.analysis.api.KaSession
import org.jetbrains.kotlin.analysis.api.components.ShortenCommand
import org.jetbrains.kotlin.analysis.api.components.ShortenStrategy
import org.jetbrains.kotlin.analysis.api.symbols.*
import org.jetbrains.kotlin.analysis.api.symbols.markers.KaSymbolKind
import org.jetbrains.kotlin.analysis.api.symbols.markers.KaSymbolWithKind
import org.jetbrains.kotlin.idea.base.analysis.api.utils.invokeShortening
import org.jetbrains.kotlin.idea.base.analysis.api.utils.isJavaSourceOrLibrary
import org.jetbrains.kotlin.idea.base.resources.KotlinBundle
import org.jetbrains.kotlin.idea.codeinsight.api.applicable.intentions.KotlinApplicableModCommandAction
import org.jetbrains.kotlin.idea.references.mainReference
import org.jetbrains.kotlin.name.FqName
import org.jetbrains.kotlin.psi.KtNameReferenceExpression
import org.jetbrains.kotlin.psi.psiUtil.getQualifiedElement
import org.jetbrains.kotlin.psi.psiUtil.isInImportDirective

internal class ImportMemberIntention :
    KotlinApplicableModCommandAction<KtNameReferenceExpression, ImportMemberIntention.Context>(KtNameReferenceExpression::class),
    HighPriorityAction {

    data class Context(
        val fqName: FqName,
        val shortenCommand: ShortenCommand,
    )

    override fun getFamilyName(): String = KotlinBundle.message("add.import.for.member")

    override fun getActionName(
      actionContext: ActionContext,
      element: KtNameReferenceExpression,
      elementContext: Context,
    ): String = KotlinBundle.message("add.import.for.0", elementContext.fqName.asString())

    override fun isApplicableByPsi(element: KtNameReferenceExpression): Boolean =
        // Ignore simple name expressions or already imported names.
        element.getQualifiedElement() != element && !element.isInImportDirective()

    context(KaSession)
    override fun prepareContext(element: KtNameReferenceExpression): Context? {
        val symbol = element.mainReference.resolveToSymbol() ?: return null
        return computeContext(element, symbol)
    }

    override fun invoke(
        actionContext: ActionContext,
        element: KtNameReferenceExpression,
        elementContext: Context,
        updater: ModPsiUpdater,
    ) {
        elementContext.shortenCommand.invokeShortening()
    }
}

context(KaSession)
private fun computeContext(psi: KtNameReferenceExpression, symbol: KtSymbol): ImportMemberIntention.Context? {
    return when (symbol) {
        is KaConstructorSymbol,
        is KaClassOrObjectSymbol -> {
            val classId = if (symbol is KaClassOrObjectSymbol) {
                symbol.classId
            } else {
                (symbol as KaConstructorSymbol).containingClassId
            } ?: return null
            val shortenCommand = collectPossibleReferenceShortenings(
                psi.containingKtFile,
                classShortenStrategy = {
                    if (it.classId == classId)
                        ShortenStrategy.SHORTEN_AND_IMPORT
                    else
                        ShortenStrategy.DO_NOT_SHORTEN
                }, callableShortenStrategy = {
                    if (it is KaConstructorSymbol && it.containingClassId == classId)
                        ShortenStrategy.SHORTEN_AND_IMPORT
                    else
                        ShortenStrategy.DO_NOT_SHORTEN
                })
            if (shortenCommand.isEmpty) return null
            ImportMemberIntention.Context(classId.asSingleFqName(), shortenCommand)
        }

        is KaCallableSymbol -> {
            val callableId = symbol.callableId ?: return null
            if (callableId.callableName.isSpecial) return null
            if (!canBeImported(symbol)) return null
            val shortenCommand = collectPossibleReferenceShortenings(
                psi.containingKtFile,
                classShortenStrategy = { ShortenStrategy.DO_NOT_SHORTEN },
                callableShortenStrategy = {
                    if (it.callableId == callableId)
                        ShortenStrategy.SHORTEN_AND_IMPORT
                    else
                        ShortenStrategy.DO_NOT_SHORTEN
                }
            )
            if (shortenCommand.isEmpty) return null
            ImportMemberIntention.Context(callableId.asSingleFqName(), shortenCommand)
        }

        else -> return null
    }
}

<<<<<<< HEAD
context(KaSession)
private fun canBeImported(symbol: KaCallableSymbol): Boolean {
    if (symbol is KaEnumEntrySymbol) return true
    if (symbol.origin == KtSymbolOrigin.JAVA) {
=======
context(KtAnalysisSession)
private fun canBeImported(symbol: KtCallableSymbol): Boolean {
    if (symbol is KtEnumEntrySymbol) return true
    if (symbol.origin.isJavaSourceOrLibrary()) {
>>>>>>> f8d0b80e
        return when (symbol) {
            is KaFunctionSymbol -> symbol.isStatic
            is KtPropertySymbol -> symbol.isStatic
            is KtJavaFieldSymbol -> symbol.isStatic
            else -> false
        }
    } else {
        if ((symbol as? KaSymbolWithKind)?.symbolKind == KaSymbolKind.TOP_LEVEL) return true
        val containingClass = symbol.getContainingSymbol() as? KaClassOrObjectSymbol ?: return true
        return containingClass.classKind == KaClassKind.OBJECT || containingClass.classKind == KaClassKind.COMPANION_OBJECT
    }
}<|MERGE_RESOLUTION|>--- conflicted
+++ resolved
@@ -107,17 +107,10 @@
     }
 }
 
-<<<<<<< HEAD
 context(KaSession)
 private fun canBeImported(symbol: KaCallableSymbol): Boolean {
     if (symbol is KaEnumEntrySymbol) return true
-    if (symbol.origin == KtSymbolOrigin.JAVA) {
-=======
-context(KtAnalysisSession)
-private fun canBeImported(symbol: KtCallableSymbol): Boolean {
-    if (symbol is KtEnumEntrySymbol) return true
     if (symbol.origin.isJavaSourceOrLibrary()) {
->>>>>>> f8d0b80e
         return when (symbol) {
             is KaFunctionSymbol -> symbol.isStatic
             is KtPropertySymbol -> symbol.isStatic
