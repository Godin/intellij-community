// Copyright 2000-2023 JetBrains s.r.o. and contributors. Use of this source code is governed by the Apache 2.0 license.
package org.jetbrains.kotlin.idea.k2.codeinsight.structuralsearch.predicates

import com.intellij.psi.PsiElement
import com.intellij.structuralsearch.StructuralSearchUtil
import com.intellij.structuralsearch.impl.matcher.MatchContext
import com.intellij.structuralsearch.impl.matcher.predicates.MatchPredicate
import com.intellij.structuralsearch.impl.matcher.predicates.RegExpPredicate
import org.jetbrains.kotlin.analysis.api.KtAnalysisSession
import org.jetbrains.kotlin.analysis.api.analyze
import org.jetbrains.kotlin.analysis.api.symbols.KtNamedClassOrObjectSymbol
import org.jetbrains.kotlin.analysis.api.types.KtType
import org.jetbrains.kotlin.idea.k2.codeinsight.structuralsearch.renderNames
import org.jetbrains.kotlin.idea.references.mainReference
import org.jetbrains.kotlin.psi.*
import org.jetbrains.kotlin.psi.psiUtil.isNull

class KotlinExprTypePredicate(
    private val search: String,
    private val withinHierarchy: Boolean,
    private val ignoreCase: Boolean,
    private val target: Boolean,
    private val baseName: String,
    private val regex: Boolean
) : MatchPredicate() {
    override fun match(matchedNode: PsiElement, start: Int, end: Int, context: MatchContext): Boolean {
        val node = StructuralSearchUtil.getParentIfIdentifier(matchedNode)
        if (node !is KtElement) return false
        analyze(node) {
            val type = when {
<<<<<<< HEAD
                node is KtClass -> (node.mainReference?.resolveToSymbol() as? KtNamedClassOrObjectSymbol)?.buildSelfClassType()
=======
                node is KtClassLikeDeclaration -> (node.mainReference?.resolveToSymbol() as? KtNamedClassOrObjectSymbol)?.buildSelfClassType()
>>>>>>> fe23ad57
                node is KtCallableDeclaration -> node.getReturnKtType()
                node is KtExpression -> {
                    // because `getKtType` will return void for enum references we resolve and build type from the resolved class when
                    // possible.
                    val symbol = node.mainReference?.resolveToSymbol()
                    if (symbol is KtNamedClassOrObjectSymbol) {
                        symbol.buildSelfClassType()
                    } else {
                        node.getKtType()
                    }

                }
                node is KtStringTemplateEntry && node !is KtSimpleNameStringTemplateEntry -> null
                node is KtSimpleNameStringTemplateEntry -> node.expression?.getKtType()
                else -> null
            } ?: return false
            val searchedTypeNames = if (regex) listOf() else search.split('|')
            if (matchedNode is KtExpression && matchedNode.isNull() && searchedTypeNames.contains("null")) return true
            return match(type)
        }
    }

    context(KtAnalysisSession)
    fun match(type: KtType): Boolean {
        val typesToTest = mutableListOf(type)
        if (withinHierarchy) typesToTest.addAll(type.getAllSuperTypes())
        if (regex) {
            val delegate = RegExpPredicate(search, !ignoreCase, baseName, false, target)
            return typesToTest.any { type.renderNames().any { delegate.match(it) } }
        } else {
            val searchedTypeNames = search.split('|')
            return searchedTypeNames.any { templateTypeName ->
                typesToTest.any { typeToTest ->
                    typeToTest.renderNames().any {
                        templateTypeName == it
                    }
                }
            }
        }
    }
}<|MERGE_RESOLUTION|>--- conflicted
+++ resolved
@@ -28,11 +28,7 @@
         if (node !is KtElement) return false
         analyze(node) {
             val type = when {
-<<<<<<< HEAD
-                node is KtClass -> (node.mainReference?.resolveToSymbol() as? KtNamedClassOrObjectSymbol)?.buildSelfClassType()
-=======
                 node is KtClassLikeDeclaration -> (node.mainReference?.resolveToSymbol() as? KtNamedClassOrObjectSymbol)?.buildSelfClassType()
->>>>>>> fe23ad57
                 node is KtCallableDeclaration -> node.getReturnKtType()
                 node is KtExpression -> {
                     // because `getKtType` will return void for enum references we resolve and build type from the resolved class when
