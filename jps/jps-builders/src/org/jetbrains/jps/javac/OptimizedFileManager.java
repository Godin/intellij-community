--- conflicted
+++ resolved
@@ -1,1067 +1,528 @@
-<<<<<<< HEAD
-package org.jetbrains.jps.javac;
-
-import com.intellij.openapi.util.io.FileUtil;
-import com.intellij.openapi.util.text.StringUtil;
-import com.sun.tools.javac.util.*;
-import com.sun.tools.javac.util.List;
-
-import javax.lang.model.SourceVersion;
-import javax.tools.FileObject;
-import javax.tools.JavaFileObject;
-import java.io.*;
-import java.lang.ref.SoftReference;
-import java.lang.reflect.Field;
-import java.net.URI;
-import java.net.URISyntaxException;
-import java.nio.ByteBuffer;
-import java.nio.CharBuffer;
-import java.nio.charset.*;
-import java.util.*;
-import java.util.concurrent.ConcurrentHashMap;
-
-/**
- * WARNING: Loaded via reflection, do not delete
- *
- * @author nik
- * @noinspection UnusedDeclaration
- */
-class OptimizedFileManager extends DefaultFileManager {
-  private boolean myUseZipFileIndex;
-  private final Map<File, Archive> myArchives;
-  private final Map<File, Boolean> myIsFile = new ConcurrentHashMap<File, Boolean>();
-  private final Map<InputFileObject, SoftReference<CharBuffer>> myContentCache = new HashMap<InputFileObject, SoftReference<CharBuffer>>();
-  private final Map<File, SoftReference<File[]>> myDirectoryCache = new HashMap<File, SoftReference<File[]>>();
-  public static final File[] NULL_FILE_ARRAY = new File[0];
-
-  public OptimizedFileManager() throws Throwable {
-    super(new Context(), true, null);
-    final Field archivesField = DefaultFileManager.class.getDeclaredField("archives");
-    archivesField.setAccessible(true);
-    myArchives = (Map<File, Archive>) archivesField.get(this);
-
-    try {
-      final Field useZipFileIndexField = DefaultFileManager.class.getDeclaredField("useZipFileIndex");
-      useZipFileIndexField.setAccessible(true);
-      myUseZipFileIndex = (Boolean) useZipFileIndexField.get(this);
-    }
-    catch (Exception e) {
-      myUseZipFileIndex = false;
-    }
-  }
-
-  @Override
-  public FileObject getFileForInput(Location location, String packageName, String relativeName) throws IOException {
-    final String name = StringUtil.isEmpty(packageName) ? FileUtil.toSystemIndependentName(relativeName) : (packageName.replace('.', '/') + "/" + FileUtil.toSystemIndependentName(relativeName));
-    return getFileForInput(location, name);
-  }
-
-  @Override
-  public JavaFileObject getJavaFileForInput(Location location, String className, JavaFileObject.Kind kind) throws IOException {
-    final String name = className.replace('.', '/') + kind.extension;
-    return getFileForInput(location, name);
-  }
-
-  @Override
-  public Iterable<? extends JavaFileObject> getJavaFileObjectsFromFiles(Iterable<? extends File> files) {
-    java.util.List<InputFileObject> result;
-    if (files instanceof Collection) {
-      result = new ArrayList<InputFileObject>(((Collection)files).size());
-    }
-    else {
-      result = new ArrayList<InputFileObject>();
-    }
-    for (File f: files) {
-      result.add(new InputFileObject(f));
-    }
-    return result;
-  }
-
-  @Override
-  public Iterable<JavaFileObject> list(Location location, String packageName, Set<JavaFileObject.Kind> kinds, boolean recurse) throws IOException {
-    Iterable<? extends File> locationRoots = getLocation(location);
-    if (locationRoots == null) {
-      return Collections.emptyList();
-    }
-
-    final String relativePath = packageName.replace('.', File.separatorChar);
-    ListBuffer<JavaFileObject> results = new ListBuffer<JavaFileObject>();
-
-    for (File root : locationRoots) {
-      final Archive archive = myArchives.get(root);
-      final boolean isFile;
-      if (archive != null) {
-        isFile = true;
-      }
-      else {
-        isFile = isFile(root);
-      }
-      if (isFile) {
-        collectFromArchive(root, archive, relativePath, kinds, recurse, results);
-      }
-      else {
-        final File directory = relativePath.length() != 0 ? new File(root, relativePath) : root;
-        if (recurse) {
-          collectFromDirectoryRecursively(directory, kinds, results, true, !location.isOutputLocation());
-        }
-        else {
-          collectFromDirectory(directory, kinds, results, !location.isOutputLocation());
-        }
-      }
-    }
-
-    return results.toList();
-  }
-
-  private boolean isFile(File root) {
-    Boolean cachedIsFile = myIsFile.get(root);
-    if (cachedIsFile == null) {
-      cachedIsFile = Boolean.valueOf(root.isFile());
-      myIsFile.put(root, cachedIsFile);
-    }
-    return cachedIsFile.booleanValue();
-  }
-
-  private void collectFromArchive(File root, Archive archive, String relativePath, Set<JavaFileObject.Kind> kinds, boolean recurse, ListBuffer<JavaFileObject> result) {
-    if (archive == null) {
-      try {
-        archive = openArchive(root);
-      }
-      catch (IOException ex) {
-        log.error("error.reading.file", root, ex.getLocalizedMessage());
-        return;
-      }
-    }
-    final String separator = myUseZipFileIndex ? File.separator : "/";
-    if (relativePath.length() != 0) {
-      if (!myUseZipFileIndex) {
-        relativePath = relativePath.replace('\\', '/');
-      }
-      if (!relativePath.endsWith(separator)) {
-        relativePath = relativePath + separator;
-      }
-    }
-
-    collectArchiveFiles(archive, relativePath, kinds, result);
-    if (recurse) {
-      for (String s : archive.getSubdirectories()) {
-        if (s.startsWith(relativePath) && !s.equals(relativePath)) {
-          if (!s.endsWith(separator)) {
-            s += separator;
-          }
-          collectArchiveFiles(archive, s, kinds, result);
-        }
-      }
-    }
-  }
-
-  private void collectFromDirectory(File directory, Set<JavaFileObject.Kind> fileKinds, ListBuffer<JavaFileObject> result, boolean canUseCache) {
-    final File[] children = listChildren(directory, canUseCache);
-    if (children != null) {
-      final boolean acceptUnknownFiles = fileKinds.contains(JavaFileObject.Kind.OTHER);
-      for (File child : children) {
-        if (isValidFile(child.getName(), fileKinds)) {
-          if (acceptUnknownFiles && !isFile(child)) {
-            continue;
-          }
-          final JavaFileObject fe = new InputFileObject(child);
-          result.append(fe);
-        }
-      }
-    }
-  }
-
-  private void collectFromDirectoryRecursively(File file, Set<JavaFileObject.Kind> fileKinds, ListBuffer<JavaFileObject> result, boolean isRootCall, boolean canUseCache) {
-    final File[] children = listChildren(file, canUseCache);
-    final String name = file.getName();
-    if (children != null) { // is directory
-      if (isRootCall || SourceVersion.isIdentifier(name)) {
-        for (File child : children) {
-          collectFromDirectoryRecursively(child, fileKinds, result, false, canUseCache);
-        }
-      }
-    }
-    else {
-      if (isValidFile(name, fileKinds)) {
-        JavaFileObject fe = new InputFileObject(file);
-        result.append(fe);
-      }
-    }
-  }
-
-  private File[] listChildren(File file, boolean canUseCache) {
-    if (!canUseCache) {
-      return file.listFiles();
-    }
-    final SoftReference<File[]> ref = myDirectoryCache.get(file);
-    File[] cached = ref != null? ref.get() : null;
-    if (cached == null) {
-      cached = file.listFiles();
-      myDirectoryCache.put(file, new SoftReference<File[]>(cached != null? cached : NULL_FILE_ARRAY));
-    }
-    return cached == NULL_FILE_ARRAY ? null : cached;
-  }
-
-  private void collectArchiveFiles(Archive archive, String relativePath, Set<JavaFileObject.Kind> fileKinds, ListBuffer<JavaFileObject> result) {
-    List<String> files = archive.getFiles(relativePath);
-    if (files != null) {
-      for (String file; !files.isEmpty(); files = files.tail) {
-        file = files.head;
-        if (isValidFile(file, fileKinds)) {
-          result.append(archive.getFileObject(relativePath, file));
-        }
-      }
-    }
-  }
-
-  private boolean isValidFile(String name, Set<JavaFileObject.Kind> fileKinds) {
-    int dot = name.lastIndexOf(".");
-    JavaFileObject.Kind kind = getKind(dot == -1 ? name : name.substring(dot));
-    return fileKinds.contains(kind);
-  }
-
-  private JavaFileObject getFileForInput(Location location, String name) throws IOException {
-    Iterable<? extends File> path = getLocation(location);
-    if (path == null) {
-      return null;
-    }
-
-    for (File root : path) {
-      Archive archive = myArchives.get(root);
-      final boolean isFile;
-      if (archive != null) {
-        isFile = true;
-      }
-      else {
-        isFile = isFile(root);
-      }
-      if (isFile) {
-        if (archive == null) {
-          try {
-            archive = openArchive(root);
-          }
-          catch (IOException ex) {
-            log.error("error.reading.file", root, ex.getLocalizedMessage());
-            break;
-          }
-        }
-        if (archive.contains(name)) {
-          int i = name.lastIndexOf('/');
-          String dirname = name.substring(0, i+1);
-          String basename = name.substring(i+1);
-          return archive.getFileObject(dirname, basename);
-        }
-      }
-      else {
-        final File f = new File(root, name.replace('/', File.separatorChar));
-        if (f.exists()) {
-          return new InputFileObject(f);
-        }
-      }
-    }
-    return null;
-  }
-
-  //actually Javac doesn't check if this method returns null. It always get substring of the returned string starting from the last dot.
-  @Override
-  public String inferBinaryName(Location location, JavaFileObject file) {
-    final String name = file.getName();
-    int dot = name.lastIndexOf('.');
-    final String relativePath = dot != -1 ? name.substring(0, dot) : name;
-    return relativePath.replace(File.separatorChar, '.');
-  }
-
-  private class InputFileObject extends BaseFileObject {
-    /** The file's name.
-     */
-    private String name;
-
-    /** The underlying file.
-     */
-    final File f;
-
-    public InputFileObject(File f) {
-      this(f.getName(), f);
-    }
-
-    public InputFileObject(String name, File f) {
-      this.name = name;
-      this.f = f;
-    }
-
-    public InputStream openInputStream() throws IOException {
-      return new FileInputStream(f);
-    }
-
-    public Reader openReader(boolean ignoreEncodingErrors) throws IOException {
-      throw new UnsupportedOperationException();
-    }
-
-    public OutputStream openOutputStream() throws IOException {
-      throw new UnsupportedOperationException();
-    }
-
-    public Writer openWriter() throws IOException {
-      throw new UnsupportedOperationException();
-    }
-
-    @Deprecated
-    public String getName() {
-      return name;
-    }
-
-    public boolean isNameCompatible(String cn, JavaFileObject.Kind kind) {
-      String n = cn + kind.extension;
-      if (name.equals(n)) {
-        return true;
-      }
-      if (name.equalsIgnoreCase(n)) {
-        try {
-          // allow for Windows
-          return (f.getCanonicalFile().getName().equals(n));
-        }
-        catch (IOException e) {
-        }
-      }
-      return false;
-    }
-
-    /** @deprecated see bug 6410637 */
-    @Deprecated
-    public String getPath() {
-      return f.getPath();
-    }
-
-    public long getLastModified() {
-      return f.lastModified();
-    }
-
-    public boolean delete() {
-      return f.delete();
-    }
-
-    public CharBuffer getCharContent(boolean ignoreEncodingErrors) throws IOException {
-      SoftReference<CharBuffer> r = myContentCache.get(this);
-      CharBuffer cb = (r == null ? null : r.get());
-      if (cb == null) {
-        InputStream in = new FileInputStream(f);
-        try {
-          ByteBuffer bb = makeByteBuffer(in);
-          JavaFileObject prev = log.useSource(this);
-          try {
-            cb = decode(bb, ignoreEncodingErrors);
-          }
-          finally {
-            log.useSource(prev);
-          }
-          myByteBufferCache.put(bb); // save for next time
-          if (!ignoreEncodingErrors) {
-            myContentCache.put(this, new SoftReference<CharBuffer>(cb));
-          }
-        }
-        finally {
-          in.close();
-        }
-      }
-      return cb;
-    }
-
-    //public CharBuffer getCharContent(boolean ignoreEncodingErrors) throws IOException {
-    //  final String encodingName = getEncodingName();
-    //  SoftReference<CharBuffer> r = myContentCache.get(this);
-    //  CharBuffer cb = (r == null ? null : r.get());
-    //  if (cb == null) {
-    //    InputStream in = new FileInputStream(f);
-    //    try {
-    //      JavaFileObject prev = log.useSource(this);
-    //      try {
-    //        final char[] chars = FileUtil.loadFileText(f, encodingName);
-    //        cb = CharBuffer.wrap(chars);
-    //      }
-    //      finally {
-    //        log.useSource(prev);
-    //      }
-    //      if (!ignoreEncodingErrors) {
-    //        myContentCache.put(this, new SoftReference<CharBuffer>(cb));
-    //      }
-    //    }
-    //    finally {
-    //      in.close();
-    //    }
-    //  }
-    //  return cb;
-    //}
-
-    @Override
-    public boolean equals(Object other) {
-      if (!(other instanceof InputFileObject)) {
-        return false;
-      }
-      InputFileObject o = (InputFileObject) other;
-      try {
-        return f.equals(o.f) || f.getCanonicalFile().equals(o.f.getCanonicalFile());
-      }
-      catch (IOException e) {
-        return false;
-      }
-    }
-
-    @Override
-    public int hashCode() {
-      return f.hashCode();
-    }
-
-    public URI toUri() {
-      try {
-        return new URI(f.getPath());
-      }
-      catch (URISyntaxException ex) {
-        return f.toURI();
-      }
-    }
-  }
-
-  private ByteBuffer makeByteBuffer(InputStream in) throws IOException {
-    int limit = in.available();
-    if (limit < 1024) {
-      limit = 1024;
-    }
-    ByteBuffer result = myByteBufferCache.get(limit);
-    int position = 0;
-    while (in.available() != 0) {
-      if (position >= limit) {
-        // expand buffer
-        result = ByteBuffer.allocate(limit <<= 1).put((ByteBuffer)result.flip());
-      }
-      final int count = in.read(result.array(), position, limit - position);
-      if (count < 0) {
-        break;
-      }
-      result.position(position += count);
-    }
-    return (ByteBuffer)result.flip();
-  }
-
-  private CharBuffer decode(ByteBuffer inbuf, boolean ignoreEncodingErrors) {
-    CharsetDecoder decoder;
-    String encodingName = getEncodingName();
-    try {
-      Charset charset = (this.charset == null) ? Charset.forName(encodingName) : this.charset;
-      decoder = charset.newDecoder();
-
-      CodingErrorAction action;
-      if (ignoreEncodingErrors) {
-        action = CodingErrorAction.REPLACE;
-      }
-      else {
-        action = CodingErrorAction.REPORT;
-      }
-
-      decoder.onMalformedInput(action).onUnmappableCharacter(action);
-    }
-    catch (IllegalCharsetNameException e) {
-      log.error("unsupported.encoding", encodingName);
-      return (CharBuffer)CharBuffer.allocate(1).flip();
-    }
-    catch (UnsupportedCharsetException e) {
-      log.error("unsupported.encoding", encodingName);
-      return (CharBuffer)CharBuffer.allocate(1).flip();
-    }
-
-    // slightly overestimate the buffer size to avoid reallocation.
-    final float factor = decoder.averageCharsPerByte() * 0.8f + decoder.maxCharsPerByte() * 0.2f;
-    CharBuffer dest = CharBuffer.allocate(10 + (int)(inbuf.remaining() * factor));
-
-    while (true) {
-      CoderResult result = decoder.decode(inbuf, dest, true);
-      dest.flip();
-
-      if (result.isUnderflow()) { // done reading
-        // make sure there is at least one extra character
-        if (dest.limit() == dest.capacity()) {
-          dest = CharBuffer.allocate(dest.capacity()+1).put(dest);
-          dest.flip();
-        }
-        return dest;
-      }
-      else if (result.isOverflow()) { // buffer too small; expand
-        int newCapacity = 10 + dest.capacity() + (int)(inbuf.remaining()*decoder.maxCharsPerByte());
-        dest = CharBuffer.allocate(newCapacity).put(dest);
-      }
-      else if (result.isMalformed() || result.isUnmappable()) {
-        // bad character in input
-
-        // report coding error (warn only pre 1.5)
-        if (!getSource().allowEncodingErrors()) {
-          log.error(new JCDiagnostic.SimpleDiagnosticPosition(dest.limit()), "illegal.char.for.encoding", charset == null ? encodingName : charset.name());
-        }
-        else {
-          log.warning(new JCDiagnostic.SimpleDiagnosticPosition(dest.limit()), "illegal.char.for.encoding", charset == null ? encodingName : charset.name());
-        }
-
-        // skip past the coding error
-        inbuf.position(inbuf.position() + result.length());
-
-        // undo the flip() to prepare the output buffer
-        // for more translation
-        dest.position(dest.limit());
-        dest.limit(dest.capacity());
-        dest.put((char)0xfffd); // backward compatible
-      }
-      else {
-        throw new AssertionError(result);
-      }
-    }
-    // unreached
-  }
-
-  private static class ByteBufferCache {
-    private ByteBuffer cached;
-
-    ByteBuffer get(int capacity) {
-      if (capacity < 20480) {
-        capacity = 20480;
-      }
-      ByteBuffer result = (cached != null && cached.capacity() >= capacity) ?
-                          (ByteBuffer)cached.clear() :
-                          ByteBuffer.allocate(capacity + capacity>>1);
-      cached = null;
-      return result;
-    }
-    void put(ByteBuffer x) {
-      cached = x;
-    }
-  }
-  private final ByteBufferCache myByteBufferCache = new ByteBufferCache();
-
-}
-=======
-package org.jetbrains.jps.javac;
-
-import com.intellij.openapi.util.io.FileUtil;
-import com.intellij.openapi.util.text.StringUtil;
-import com.sun.tools.javac.util.*;
-import com.sun.tools.javac.util.List;
-
-import javax.lang.model.SourceVersion;
-import javax.tools.FileObject;
-import javax.tools.JavaFileObject;
-import java.io.*;
-import java.lang.ref.SoftReference;
-import java.lang.reflect.Field;
-import java.net.URI;
-import java.net.URISyntaxException;
-import java.nio.ByteBuffer;
-import java.nio.CharBuffer;
-import java.nio.charset.*;
-import java.util.*;
-
-/**
- * WARNING: Loaded via reflection, do not delete
- *
- * @author nik
- * @noinspection UnusedDeclaration
- */
-class OptimizedFileManager extends DefaultFileManager {
-  private boolean myUseZipFileIndex;
-  private final Map<File, Archive> myArchives;
-  private final Map<File, Boolean> myIsFile = new HashMap<File, Boolean>();
-  private final Map<InputFileObject, SoftReference<CharBuffer>> myContentCache = new HashMap<InputFileObject, SoftReference<CharBuffer>>();
-  private final Map<File, SoftReference<File[]>> myDirectoryCache = new HashMap<File, SoftReference<File[]>>();
-  public static final File[] NULL_FILE_ARRAY = new File[0];
-
-  public OptimizedFileManager() throws Throwable {
-    super(new Context(), true, null);
-    final Field archivesField = DefaultFileManager.class.getDeclaredField("archives");
-    archivesField.setAccessible(true);
-    myArchives = (Map<File, Archive>) archivesField.get(this);
-
-    try {
-      final Field useZipFileIndexField = DefaultFileManager.class.getDeclaredField("useZipFileIndex");
-      useZipFileIndexField.setAccessible(true);
-      myUseZipFileIndex = (Boolean) useZipFileIndexField.get(this);
-    }
-    catch (Exception e) {
-      myUseZipFileIndex = false;
-    }
-  }
-
-  @Override
-  public FileObject getFileForInput(Location location, String packageName, String relativeName) throws IOException {
-    final String name = StringUtil.isEmpty(packageName) ? FileUtil.toSystemIndependentName(relativeName) : (packageName.replace('.', '/') + "/" + FileUtil.toSystemIndependentName(relativeName));
-    return getFileForInput(location, name);
-  }
-
-  @Override
-  public JavaFileObject getJavaFileForInput(Location location, String className, JavaFileObject.Kind kind) throws IOException {
-    final String name = className.replace('.', '/') + kind.extension;
-    return getFileForInput(location, name);
-  }
-
-  @Override
-  public Iterable<? extends JavaFileObject> getJavaFileObjectsFromFiles(Iterable<? extends File> files) {
-    java.util.List<InputFileObject> result;
-    if (files instanceof Collection) {
-      result = new ArrayList<InputFileObject>(((Collection)files).size());
-    }
-    else {
-      result = new ArrayList<InputFileObject>();
-    }
-    for (File f: files) {
-      result.add(new InputFileObject(f));
-    }
-    return result;
-  }
-
-  @Override
-  public Iterable<JavaFileObject> list(Location location, String packageName, Set<JavaFileObject.Kind> kinds, boolean recurse) throws IOException {
-    Iterable<? extends File> locationRoots = getLocation(location);
-    if (locationRoots == null) {
-      return Collections.emptyList();
-    }
-
-    final String relativePath = packageName.replace('.', File.separatorChar);
-    ListBuffer<JavaFileObject> results = new ListBuffer<JavaFileObject>();
-
-    for (File root : locationRoots) {
-      final Archive archive = myArchives.get(root);
-      final boolean isFile;
-      if (archive != null) {
-        isFile = true;
-      }
-      else {
-        isFile = isFile(root);
-      }
-      if (isFile) {
-        collectFromArchive(root, archive, relativePath, kinds, recurse, results);
-      }
-      else {
-        final File directory = relativePath.length() != 0 ? new File(root, relativePath) : root;
-        if (recurse) {
-          collectFromDirectoryRecursively(directory, kinds, results, true, !location.isOutputLocation());
-        }
-        else {
-          collectFromDirectory(directory, kinds, results, !location.isOutputLocation());
-        }
-      }
-    }
-
-    return results.toList();
-  }
-
-  private boolean isFile(File root) {
-    Boolean cachedIsFile = myIsFile.get(root);
-    if (cachedIsFile == null) {
-      cachedIsFile = Boolean.valueOf(root.isFile());
-      myIsFile.put(root, cachedIsFile);
-    }
-    return cachedIsFile.booleanValue();
-  }
-
-  private void collectFromArchive(File root, Archive archive, String relativePath, Set<JavaFileObject.Kind> kinds, boolean recurse, ListBuffer<JavaFileObject> result) {
-    if (archive == null) {
-      try {
-        archive = openArchive(root);
-      }
-      catch (IOException ex) {
-        log.error("error.reading.file", root, ex.getLocalizedMessage());
-        return;
-      }
-    }
-    final String separator = myUseZipFileIndex ? File.separator : "/";
-    if (relativePath.length() != 0) {
-      if (!myUseZipFileIndex) {
-        relativePath = relativePath.replace('\\', '/');
-      }
-      if (!relativePath.endsWith(separator)) {
-        relativePath = relativePath + separator;
-      }
-    }
-
-    collectArchiveFiles(archive, relativePath, kinds, result);
-    if (recurse) {
-      for (String s : archive.getSubdirectories()) {
-        if (s.startsWith(relativePath) && !s.equals(relativePath)) {
-          if (!s.endsWith(separator)) {
-            s += separator;
-          }
-          collectArchiveFiles(archive, s, kinds, result);
-        }
-      }
-    }
-  }
-
-  private void collectFromDirectory(File directory, Set<JavaFileObject.Kind> fileKinds, ListBuffer<JavaFileObject> result, boolean canUseCache) {
-    final File[] children = listChildren(directory, canUseCache);
-    if (children != null) {
-      final boolean acceptUnknownFiles = fileKinds.contains(JavaFileObject.Kind.OTHER);
-      for (File child : children) {
-        if (isValidFile(child.getName(), fileKinds)) {
-          if (acceptUnknownFiles && !isFile(child)) {
-            continue;
-          }
-          final JavaFileObject fe = new InputFileObject(child);
-          result.append(fe);
-        }
-      }
-    }
-  }
-
-  private void collectFromDirectoryRecursively(File file, Set<JavaFileObject.Kind> fileKinds, ListBuffer<JavaFileObject> result, boolean isRootCall, boolean canUseCache) {
-    final File[] children = listChildren(file, canUseCache);
-    final String name = file.getName();
-    if (children != null) { // is directory
-      if (isRootCall || SourceVersion.isIdentifier(name)) {
-        for (File child : children) {
-          collectFromDirectoryRecursively(child, fileKinds, result, false, canUseCache);
-        }
-      }
-    }
-    else {
-      if (isValidFile(name, fileKinds)) {
-        JavaFileObject fe = new InputFileObject(file);
-        result.append(fe);
-      }
-    }
-  }
-
-  private File[] listChildren(File file, boolean canUseCache) {
-    if (!canUseCache) {
-      return file.listFiles();
-    }
-    final SoftReference<File[]> ref = myDirectoryCache.get(file);
-    File[] cached = ref != null? ref.get() : null;
-    if (cached == null) {
-      cached = file.listFiles();
-      myDirectoryCache.put(file, new SoftReference<File[]>(cached != null? cached : NULL_FILE_ARRAY));
-    }
-    return cached == NULL_FILE_ARRAY ? null : cached;
-  }
-
-  private void collectArchiveFiles(Archive archive, String relativePath, Set<JavaFileObject.Kind> fileKinds, ListBuffer<JavaFileObject> result) {
-    List<String> files = archive.getFiles(relativePath);
-    if (files != null) {
-      for (String file; !files.isEmpty(); files = files.tail) {
-        file = files.head;
-        if (isValidFile(file, fileKinds)) {
-          result.append(archive.getFileObject(relativePath, file));
-        }
-      }
-    }
-  }
-
-  private boolean isValidFile(String name, Set<JavaFileObject.Kind> fileKinds) {
-    int dot = name.lastIndexOf(".");
-    JavaFileObject.Kind kind = getKind(dot == -1 ? name : name.substring(dot));
-    return fileKinds.contains(kind);
-  }
-
-  private JavaFileObject getFileForInput(Location location, String name) throws IOException {
-    Iterable<? extends File> path = getLocation(location);
-    if (path == null) {
-      return null;
-    }
-
-    for (File root : path) {
-      Archive archive = myArchives.get(root);
-      final boolean isFile;
-      if (archive != null) {
-        isFile = true;
-      }
-      else {
-        isFile = isFile(root);
-      }
-      if (isFile) {
-        if (archive == null) {
-          try {
-            archive = openArchive(root);
-          }
-          catch (IOException ex) {
-            log.error("error.reading.file", root, ex.getLocalizedMessage());
-            break;
-          }
-        }
-        if (archive.contains(name)) {
-          int i = name.lastIndexOf('/');
-          String dirname = name.substring(0, i+1);
-          String basename = name.substring(i+1);
-          return archive.getFileObject(dirname, basename);
-        }
-      }
-      else {
-        final File f = new File(root, name.replace('/', File.separatorChar));
-        if (f.exists()) {
-          return new InputFileObject(f);
-        }
-      }
-    }
-    return null;
-  }
-
-  //actually Javac doesn't check if this method returns null. It always get substring of the returned string starting from the last dot.
-  @Override
-  public String inferBinaryName(Location location, JavaFileObject file) {
-    final String name = file.getName();
-    int dot = name.lastIndexOf('.');
-    final String relativePath = dot != -1 ? name.substring(0, dot) : name;
-    return relativePath.replace(File.separatorChar, '.');
-  }
-
-  private class InputFileObject extends BaseFileObject {
-
-    /** The underlying file.
-     */
-    final File f;
-
-    public InputFileObject(File f) {
-      this.f = f;
-    }
-
-    public InputStream openInputStream() throws IOException {
-      return new FileInputStream(f);
-    }
-
-    public Reader openReader(boolean ignoreEncodingErrors) throws IOException {
-      throw new UnsupportedOperationException();
-    }
-
-    public OutputStream openOutputStream() throws IOException {
-      throw new UnsupportedOperationException();
-    }
-
-    public Writer openWriter() throws IOException {
-      throw new UnsupportedOperationException();
-    }
-
-    @Deprecated
-    public String getName() {
-      return f.getPath();
-    }
-
-    public boolean isNameCompatible(String simpleName, JavaFileObject.Kind kind) {
-      final String n = simpleName + kind.extension;
-      final String fileName = f.getName();
-      if (fileName.equals(n)) {
-        return true;
-      }
-      if (fileName.equalsIgnoreCase(n)) {
-        try {
-          // allow for Windows
-          return (f.getCanonicalFile().getName().equals(n));
-        }
-        catch (IOException e) {
-        }
-      }
-      return false;
-    }
-
-    /** @deprecated see bug 6410637 */
-    @Deprecated
-    public String getPath() {
-      return f.getPath();
-    }
-
-    public long getLastModified() {
-      return f.lastModified();
-    }
-
-    public boolean delete() {
-      return f.delete();
-    }
-
-    public CharBuffer getCharContent(boolean ignoreEncodingErrors) throws IOException {
-      SoftReference<CharBuffer> r = myContentCache.get(this);
-      CharBuffer cb = (r == null ? null : r.get());
-      if (cb == null) {
-        InputStream in = new FileInputStream(f);
-        try {
-          ByteBuffer bb = makeByteBuffer(in);
-          JavaFileObject prev = log.useSource(this);
-          try {
-            cb = decode(bb, ignoreEncodingErrors);
-          }
-          finally {
-            log.useSource(prev);
-          }
-          myByteBufferCache.put(bb); // save for next time
-          if (!ignoreEncodingErrors) {
-            myContentCache.put(this, new SoftReference<CharBuffer>(cb));
-          }
-        }
-        finally {
-          in.close();
-        }
-      }
-      return cb;
-    }
-
-    //public CharBuffer getCharContent(boolean ignoreEncodingErrors) throws IOException {
-    //  final String encodingName = getEncodingName();
-    //  SoftReference<CharBuffer> r = myContentCache.get(this);
-    //  CharBuffer cb = (r == null ? null : r.get());
-    //  if (cb == null) {
-    //    InputStream in = new FileInputStream(f);
-    //    try {
-    //      JavaFileObject prev = log.useSource(this);
-    //      try {
-    //        final char[] chars = FileUtil.loadFileText(f, encodingName);
-    //        cb = CharBuffer.wrap(chars);
-    //      }
-    //      finally {
-    //        log.useSource(prev);
-    //      }
-    //      if (!ignoreEncodingErrors) {
-    //        myContentCache.put(this, new SoftReference<CharBuffer>(cb));
-    //      }
-    //    }
-    //    finally {
-    //      in.close();
-    //    }
-    //  }
-    //  return cb;
-    //}
-
-    @Override
-    public boolean equals(Object other) {
-      if (!(other instanceof InputFileObject)) {
-        return false;
-      }
-      InputFileObject o = (InputFileObject) other;
-      try {
-        return f.equals(o.f) || f.getCanonicalFile().equals(o.f.getCanonicalFile());
-      }
-      catch (IOException e) {
-        return false;
-      }
-    }
-
-    @Override
-    public int hashCode() {
-      return f.hashCode();
-    }
-
-    public URI toUri() {
-      try {
-        return new URI(f.getPath());
-      }
-      catch (URISyntaxException ex) {
-        return f.toURI();
-      }
-    }
-  }
-
-  private ByteBuffer makeByteBuffer(InputStream in) throws IOException {
-    int limit = in.available();
-    if (limit < 1024) {
-      limit = 1024;
-    }
-    ByteBuffer result = myByteBufferCache.get(limit);
-    int position = 0;
-    while (in.available() != 0) {
-      if (position >= limit) {
-        // expand buffer
-        result = ByteBuffer.allocate(limit <<= 1).put((ByteBuffer)result.flip());
-      }
-      final int count = in.read(result.array(), position, limit - position);
-      if (count < 0) {
-        break;
-      }
-      result.position(position += count);
-    }
-    return (ByteBuffer)result.flip();
-  }
-
-  private CharBuffer decode(ByteBuffer inbuf, boolean ignoreEncodingErrors) {
-    CharsetDecoder decoder;
-    String encodingName = getEncodingName();
-    try {
-      Charset charset = (this.charset == null) ? Charset.forName(encodingName) : this.charset;
-      decoder = charset.newDecoder();
-
-      CodingErrorAction action;
-      if (ignoreEncodingErrors) {
-        action = CodingErrorAction.REPLACE;
-      }
-      else {
-        action = CodingErrorAction.REPORT;
-      }
-
-      decoder.onMalformedInput(action).onUnmappableCharacter(action);
-    }
-    catch (IllegalCharsetNameException e) {
-      log.error("unsupported.encoding", encodingName);
-      return (CharBuffer)CharBuffer.allocate(1).flip();
-    }
-    catch (UnsupportedCharsetException e) {
-      log.error("unsupported.encoding", encodingName);
-      return (CharBuffer)CharBuffer.allocate(1).flip();
-    }
-
-    // slightly overestimate the buffer size to avoid reallocation.
-    final float factor = decoder.averageCharsPerByte() * 0.8f + decoder.maxCharsPerByte() * 0.2f;
-    CharBuffer dest = CharBuffer.allocate(10 + (int)(inbuf.remaining() * factor));
-
-    while (true) {
-      CoderResult result = decoder.decode(inbuf, dest, true);
-      dest.flip();
-
-      if (result.isUnderflow()) { // done reading
-        // make sure there is at least one extra character
-        if (dest.limit() == dest.capacity()) {
-          dest = CharBuffer.allocate(dest.capacity()+1).put(dest);
-          dest.flip();
-        }
-        return dest;
-      }
-      else if (result.isOverflow()) { // buffer too small; expand
-        int newCapacity = 10 + dest.capacity() + (int)(inbuf.remaining()*decoder.maxCharsPerByte());
-        dest = CharBuffer.allocate(newCapacity).put(dest);
-      }
-      else if (result.isMalformed() || result.isUnmappable()) {
-        // bad character in input
-
-        // report coding error (warn only pre 1.5)
-        if (!getSource().allowEncodingErrors()) {
-          log.error(new JCDiagnostic.SimpleDiagnosticPosition(dest.limit()), "illegal.char.for.encoding", charset == null ? encodingName : charset.name());
-        }
-        else {
-          log.warning(new JCDiagnostic.SimpleDiagnosticPosition(dest.limit()), "illegal.char.for.encoding", charset == null ? encodingName : charset.name());
-        }
-
-        // skip past the coding error
-        inbuf.position(inbuf.position() + result.length());
-
-        // undo the flip() to prepare the output buffer
-        // for more translation
-        dest.position(dest.limit());
-        dest.limit(dest.capacity());
-        dest.put((char)0xfffd); // backward compatible
-      }
-      else {
-        throw new AssertionError(result);
-      }
-    }
-    // unreached
-  }
-
-  private static class ByteBufferCache {
-    private ByteBuffer cached;
-
-    ByteBuffer get(int capacity) {
-      if (capacity < 20480) {
-        capacity = 20480;
-      }
-      ByteBuffer result = (cached != null && cached.capacity() >= capacity) ?
-                          (ByteBuffer)cached.clear() :
-                          ByteBuffer.allocate(capacity + capacity>>1);
-      cached = null;
-      return result;
-    }
-    void put(ByteBuffer x) {
-      cached = x;
-    }
-  }
-  private final ByteBufferCache myByteBufferCache = new ByteBufferCache();
-
-}
->>>>>>> 62c012c0
+package org.jetbrains.jps.javac;
+
+import com.intellij.openapi.util.io.FileUtil;
+import com.intellij.openapi.util.text.StringUtil;
+import com.sun.tools.javac.util.*;
+import com.sun.tools.javac.util.List;
+
+import javax.lang.model.SourceVersion;
+import javax.tools.FileObject;
+import javax.tools.JavaFileObject;
+import java.io.*;
+import java.lang.ref.SoftReference;
+import java.lang.reflect.Field;
+import java.net.URI;
+import java.net.URISyntaxException;
+import java.nio.ByteBuffer;
+import java.nio.CharBuffer;
+import java.nio.charset.*;
+import java.util.*;
+
+/**
+ * WARNING: Loaded via reflection, do not delete
+ *
+ * @author nik
+ * @noinspection UnusedDeclaration
+ */
+class OptimizedFileManager extends DefaultFileManager {
+  private boolean myUseZipFileIndex;
+  private final Map<File, Archive> myArchives;
+  private final Map<File, Boolean> myIsFile = new HashMap<File, Boolean>();
+  private final Map<InputFileObject, SoftReference<CharBuffer>> myContentCache = new HashMap<InputFileObject, SoftReference<CharBuffer>>();
+  private final Map<File, SoftReference<File[]>> myDirectoryCache = new HashMap<File, SoftReference<File[]>>();
+  public static final File[] NULL_FILE_ARRAY = new File[0];
+
+  public OptimizedFileManager() throws Throwable {
+    super(new Context(), true, null);
+    final Field archivesField = DefaultFileManager.class.getDeclaredField("archives");
+    archivesField.setAccessible(true);
+    myArchives = (Map<File, Archive>) archivesField.get(this);
+
+    try {
+      final Field useZipFileIndexField = DefaultFileManager.class.getDeclaredField("useZipFileIndex");
+      useZipFileIndexField.setAccessible(true);
+      myUseZipFileIndex = (Boolean) useZipFileIndexField.get(this);
+    }
+    catch (Exception e) {
+      myUseZipFileIndex = false;
+    }
+  }
+
+  @Override
+  public FileObject getFileForInput(Location location, String packageName, String relativeName) throws IOException {
+    final String name = StringUtil.isEmpty(packageName) ? FileUtil.toSystemIndependentName(relativeName) : (packageName.replace('.', '/') + "/" + FileUtil.toSystemIndependentName(relativeName));
+    return getFileForInput(location, name);
+  }
+
+  @Override
+  public JavaFileObject getJavaFileForInput(Location location, String className, JavaFileObject.Kind kind) throws IOException {
+    final String name = className.replace('.', '/') + kind.extension;
+    return getFileForInput(location, name);
+  }
+
+  @Override
+  public Iterable<? extends JavaFileObject> getJavaFileObjectsFromFiles(Iterable<? extends File> files) {
+    java.util.List<InputFileObject> result;
+    if (files instanceof Collection) {
+      result = new ArrayList<InputFileObject>(((Collection)files).size());
+    }
+    else {
+      result = new ArrayList<InputFileObject>();
+    }
+    for (File f: files) {
+      result.add(new InputFileObject(f));
+    }
+    return result;
+  }
+
+  @Override
+  public Iterable<JavaFileObject> list(Location location, String packageName, Set<JavaFileObject.Kind> kinds, boolean recurse) throws IOException {
+    Iterable<? extends File> locationRoots = getLocation(location);
+    if (locationRoots == null) {
+      return Collections.emptyList();
+    }
+
+    final String relativePath = packageName.replace('.', File.separatorChar);
+    ListBuffer<JavaFileObject> results = new ListBuffer<JavaFileObject>();
+
+    for (File root : locationRoots) {
+      final Archive archive = myArchives.get(root);
+      final boolean isFile;
+      if (archive != null) {
+        isFile = true;
+      }
+      else {
+        isFile = isFile(root);
+      }
+      if (isFile) {
+        collectFromArchive(root, archive, relativePath, kinds, recurse, results);
+      }
+      else {
+        final File directory = relativePath.length() != 0 ? new File(root, relativePath) : root;
+        if (recurse) {
+          collectFromDirectoryRecursively(directory, kinds, results, true, !location.isOutputLocation());
+        }
+        else {
+          collectFromDirectory(directory, kinds, results, !location.isOutputLocation());
+        }
+      }
+    }
+
+    return results.toList();
+  }
+
+  private boolean isFile(File root) {
+    Boolean cachedIsFile = myIsFile.get(root);
+    if (cachedIsFile == null) {
+      cachedIsFile = Boolean.valueOf(root.isFile());
+      myIsFile.put(root, cachedIsFile);
+    }
+    return cachedIsFile.booleanValue();
+  }
+
+  private void collectFromArchive(File root, Archive archive, String relativePath, Set<JavaFileObject.Kind> kinds, boolean recurse, ListBuffer<JavaFileObject> result) {
+    if (archive == null) {
+      try {
+        archive = openArchive(root);
+      }
+      catch (IOException ex) {
+        log.error("error.reading.file", root, ex.getLocalizedMessage());
+        return;
+      }
+    }
+    final String separator = myUseZipFileIndex ? File.separator : "/";
+    if (relativePath.length() != 0) {
+      if (!myUseZipFileIndex) {
+        relativePath = relativePath.replace('\\', '/');
+      }
+      if (!relativePath.endsWith(separator)) {
+        relativePath = relativePath + separator;
+      }
+    }
+
+    collectArchiveFiles(archive, relativePath, kinds, result);
+    if (recurse) {
+      for (String s : archive.getSubdirectories()) {
+        if (s.startsWith(relativePath) && !s.equals(relativePath)) {
+          if (!s.endsWith(separator)) {
+            s += separator;
+          }
+          collectArchiveFiles(archive, s, kinds, result);
+        }
+      }
+    }
+  }
+
+  private void collectFromDirectory(File directory, Set<JavaFileObject.Kind> fileKinds, ListBuffer<JavaFileObject> result, boolean canUseCache) {
+    final File[] children = listChildren(directory, canUseCache);
+    if (children != null) {
+      final boolean acceptUnknownFiles = fileKinds.contains(JavaFileObject.Kind.OTHER);
+      for (File child : children) {
+        if (isValidFile(child.getName(), fileKinds)) {
+          if (acceptUnknownFiles && !isFile(child)) {
+            continue;
+          }
+          final JavaFileObject fe = new InputFileObject(child);
+          result.append(fe);
+        }
+      }
+    }
+  }
+
+  private void collectFromDirectoryRecursively(File file, Set<JavaFileObject.Kind> fileKinds, ListBuffer<JavaFileObject> result, boolean isRootCall, boolean canUseCache) {
+    final File[] children = listChildren(file, canUseCache);
+    final String name = file.getName();
+    if (children != null) { // is directory
+      if (isRootCall || SourceVersion.isIdentifier(name)) {
+        for (File child : children) {
+          collectFromDirectoryRecursively(child, fileKinds, result, false, canUseCache);
+        }
+      }
+    }
+    else {
+      if (isValidFile(name, fileKinds)) {
+        JavaFileObject fe = new InputFileObject(file);
+        result.append(fe);
+      }
+    }
+  }
+
+  private File[] listChildren(File file, boolean canUseCache) {
+    if (!canUseCache) {
+      return file.listFiles();
+    }
+    final SoftReference<File[]> ref = myDirectoryCache.get(file);
+    File[] cached = ref != null? ref.get() : null;
+    if (cached == null) {
+      cached = file.listFiles();
+      myDirectoryCache.put(file, new SoftReference<File[]>(cached != null? cached : NULL_FILE_ARRAY));
+    }
+    return cached == NULL_FILE_ARRAY ? null : cached;
+  }
+
+  private void collectArchiveFiles(Archive archive, String relativePath, Set<JavaFileObject.Kind> fileKinds, ListBuffer<JavaFileObject> result) {
+    List<String> files = archive.getFiles(relativePath);
+    if (files != null) {
+      for (String file; !files.isEmpty(); files = files.tail) {
+        file = files.head;
+        if (isValidFile(file, fileKinds)) {
+          result.append(archive.getFileObject(relativePath, file));
+        }
+      }
+    }
+  }
+
+  private boolean isValidFile(String name, Set<JavaFileObject.Kind> fileKinds) {
+    int dot = name.lastIndexOf(".");
+    JavaFileObject.Kind kind = getKind(dot == -1 ? name : name.substring(dot));
+    return fileKinds.contains(kind);
+  }
+
+  private JavaFileObject getFileForInput(Location location, String name) throws IOException {
+    Iterable<? extends File> path = getLocation(location);
+    if (path == null) {
+      return null;
+    }
+
+    for (File root : path) {
+      Archive archive = myArchives.get(root);
+      final boolean isFile;
+      if (archive != null) {
+        isFile = true;
+      }
+      else {
+        isFile = isFile(root);
+      }
+      if (isFile) {
+        if (archive == null) {
+          try {
+            archive = openArchive(root);
+          }
+          catch (IOException ex) {
+            log.error("error.reading.file", root, ex.getLocalizedMessage());
+            break;
+          }
+        }
+        if (archive.contains(name)) {
+          int i = name.lastIndexOf('/');
+          String dirname = name.substring(0, i+1);
+          String basename = name.substring(i+1);
+          return archive.getFileObject(dirname, basename);
+        }
+      }
+      else {
+        final File f = new File(root, name.replace('/', File.separatorChar));
+        if (f.exists()) {
+          return new InputFileObject(f);
+        }
+      }
+    }
+    return null;
+  }
+
+  //actually Javac doesn't check if this method returns null. It always get substring of the returned string starting from the last dot.
+  @Override
+  public String inferBinaryName(Location location, JavaFileObject file) {
+    final String name = file.getName();
+    int dot = name.lastIndexOf('.');
+    final String relativePath = dot != -1 ? name.substring(0, dot) : name;
+    return relativePath.replace(File.separatorChar, '.');
+  }
+
+  private class InputFileObject extends BaseFileObject {
+
+    /** The underlying file.
+     */
+    final File f;
+
+    public InputFileObject(File f) {
+      this.f = f;
+    }
+
+    public InputStream openInputStream() throws IOException {
+      return new FileInputStream(f);
+    }
+
+    public Reader openReader(boolean ignoreEncodingErrors) throws IOException {
+      throw new UnsupportedOperationException();
+    }
+
+    public OutputStream openOutputStream() throws IOException {
+      throw new UnsupportedOperationException();
+    }
+
+    public Writer openWriter() throws IOException {
+      throw new UnsupportedOperationException();
+    }
+
+    @Deprecated
+    public String getName() {
+      return f.getPath();
+    }
+
+    public boolean isNameCompatible(String simpleName, JavaFileObject.Kind kind) {
+      final String n = simpleName + kind.extension;
+      final String fileName = f.getName();
+      if (fileName.equals(n)) {
+        return true;
+      }
+      if (fileName.equalsIgnoreCase(n)) {
+        try {
+          // allow for Windows
+          return (f.getCanonicalFile().getName().equals(n));
+        }
+        catch (IOException e) {
+        }
+      }
+      return false;
+    }
+
+    /** @deprecated see bug 6410637 */
+    @Deprecated
+    public String getPath() {
+      return f.getPath();
+    }
+
+    public long getLastModified() {
+      return f.lastModified();
+    }
+
+    public boolean delete() {
+      return f.delete();
+    }
+
+    public CharBuffer getCharContent(boolean ignoreEncodingErrors) throws IOException {
+      SoftReference<CharBuffer> r = myContentCache.get(this);
+      CharBuffer cb = (r == null ? null : r.get());
+      if (cb == null) {
+        InputStream in = new FileInputStream(f);
+        try {
+          ByteBuffer bb = makeByteBuffer(in);
+          JavaFileObject prev = log.useSource(this);
+          try {
+            cb = decode(bb, ignoreEncodingErrors);
+          }
+          finally {
+            log.useSource(prev);
+          }
+          myByteBufferCache.put(bb); // save for next time
+          if (!ignoreEncodingErrors) {
+            myContentCache.put(this, new SoftReference<CharBuffer>(cb));
+          }
+        }
+        finally {
+          in.close();
+        }
+      }
+      return cb;
+    }
+
+    //public CharBuffer getCharContent(boolean ignoreEncodingErrors) throws IOException {
+    //  final String encodingName = getEncodingName();
+    //  SoftReference<CharBuffer> r = myContentCache.get(this);
+    //  CharBuffer cb = (r == null ? null : r.get());
+    //  if (cb == null) {
+    //    InputStream in = new FileInputStream(f);
+    //    try {
+    //      JavaFileObject prev = log.useSource(this);
+    //      try {
+    //        final char[] chars = FileUtil.loadFileText(f, encodingName);
+    //        cb = CharBuffer.wrap(chars);
+    //      }
+    //      finally {
+    //        log.useSource(prev);
+    //      }
+    //      if (!ignoreEncodingErrors) {
+    //        myContentCache.put(this, new SoftReference<CharBuffer>(cb));
+    //      }
+    //    }
+    //    finally {
+    //      in.close();
+    //    }
+    //  }
+    //  return cb;
+    //}
+
+    @Override
+    public boolean equals(Object other) {
+      if (!(other instanceof InputFileObject)) {
+        return false;
+      }
+      InputFileObject o = (InputFileObject) other;
+      try {
+        return f.equals(o.f) || f.getCanonicalFile().equals(o.f.getCanonicalFile());
+      }
+      catch (IOException e) {
+        return false;
+      }
+    }
+
+    @Override
+    public int hashCode() {
+      return f.hashCode();
+    }
+
+    public URI toUri() {
+      try {
+        return new URI(f.getPath());
+      }
+      catch (URISyntaxException ex) {
+        return f.toURI();
+      }
+    }
+  }
+
+  private ByteBuffer makeByteBuffer(InputStream in) throws IOException {
+    int limit = in.available();
+    if (limit < 1024) {
+      limit = 1024;
+    }
+    ByteBuffer result = myByteBufferCache.get(limit);
+    int position = 0;
+    while (in.available() != 0) {
+      if (position >= limit) {
+        // expand buffer
+        result = ByteBuffer.allocate(limit <<= 1).put((ByteBuffer)result.flip());
+      }
+      final int count = in.read(result.array(), position, limit - position);
+      if (count < 0) {
+        break;
+      }
+      result.position(position += count);
+    }
+    return (ByteBuffer)result.flip();
+  }
+
+  private CharBuffer decode(ByteBuffer inbuf, boolean ignoreEncodingErrors) {
+    CharsetDecoder decoder;
+    String encodingName = getEncodingName();
+    try {
+      Charset charset = (this.charset == null) ? Charset.forName(encodingName) : this.charset;
+      decoder = charset.newDecoder();
+
+      CodingErrorAction action;
+      if (ignoreEncodingErrors) {
+        action = CodingErrorAction.REPLACE;
+      }
+      else {
+        action = CodingErrorAction.REPORT;
+      }
+
+      decoder.onMalformedInput(action).onUnmappableCharacter(action);
+    }
+    catch (IllegalCharsetNameException e) {
+      log.error("unsupported.encoding", encodingName);
+      return (CharBuffer)CharBuffer.allocate(1).flip();
+    }
+    catch (UnsupportedCharsetException e) {
+      log.error("unsupported.encoding", encodingName);
+      return (CharBuffer)CharBuffer.allocate(1).flip();
+    }
+
+    // slightly overestimate the buffer size to avoid reallocation.
+    final float factor = decoder.averageCharsPerByte() * 0.8f + decoder.maxCharsPerByte() * 0.2f;
+    CharBuffer dest = CharBuffer.allocate(10 + (int)(inbuf.remaining() * factor));
+
+    while (true) {
+      CoderResult result = decoder.decode(inbuf, dest, true);
+      dest.flip();
+
+      if (result.isUnderflow()) { // done reading
+        // make sure there is at least one extra character
+        if (dest.limit() == dest.capacity()) {
+          dest = CharBuffer.allocate(dest.capacity()+1).put(dest);
+          dest.flip();
+        }
+        return dest;
+      }
+      else if (result.isOverflow()) { // buffer too small; expand
+        int newCapacity = 10 + dest.capacity() + (int)(inbuf.remaining()*decoder.maxCharsPerByte());
+        dest = CharBuffer.allocate(newCapacity).put(dest);
+      }
+      else if (result.isMalformed() || result.isUnmappable()) {
+        // bad character in input
+
+        // report coding error (warn only pre 1.5)
+        if (!getSource().allowEncodingErrors()) {
+          log.error(new JCDiagnostic.SimpleDiagnosticPosition(dest.limit()), "illegal.char.for.encoding", charset == null ? encodingName : charset.name());
+        }
+        else {
+          log.warning(new JCDiagnostic.SimpleDiagnosticPosition(dest.limit()), "illegal.char.for.encoding", charset == null ? encodingName : charset.name());
+        }
+
+        // skip past the coding error
+        inbuf.position(inbuf.position() + result.length());
+
+        // undo the flip() to prepare the output buffer
+        // for more translation
+        dest.position(dest.limit());
+        dest.limit(dest.capacity());
+        dest.put((char)0xfffd); // backward compatible
+      }
+      else {
+        throw new AssertionError(result);
+      }
+    }
+    // unreached
+  }
+
+  private static class ByteBufferCache {
+    private ByteBuffer cached;
+
+    ByteBuffer get(int capacity) {
+      if (capacity < 20480) {
+        capacity = 20480;
+      }
+      ByteBuffer result = (cached != null && cached.capacity() >= capacity) ?
+                          (ByteBuffer)cached.clear() :
+                          ByteBuffer.allocate(capacity + capacity>>1);
+      cached = null;
+      return result;
+    }
+    void put(ByteBuffer x) {
+      cached = x;
+    }
+  }
+  private final ByteBufferCache myByteBufferCache = new ByteBufferCache();
+
+}