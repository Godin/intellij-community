--- conflicted
+++ resolved
@@ -7,16 +7,12 @@
 import com.intellij.openapi.editor.Editor;
 import com.intellij.openapi.editor.EditorFactory;
 import com.intellij.openapi.editor.colors.EditorColorsManager;
-<<<<<<< HEAD
-import com.intellij.openapi.editor.impl.DocumentImpl;
-import com.intellij.openapi.fileEditor.*;
-=======
-import com.intellij.openapi.editor.colors.EditorColorsScheme;
 import com.intellij.openapi.fileEditor.FileEditor;
 import com.intellij.openapi.fileEditor.FileEditorLocation;
 import com.intellij.openapi.fileEditor.FileEditorState;
 import com.intellij.openapi.fileEditor.FileEditorStateLevel;
->>>>>>> 21d84f1a
+import com.intellij.openapi.editor.impl.DocumentImpl;
+import com.intellij.openapi.fileEditor.*;
 import com.intellij.openapi.fileEditor.ex.FileEditorManagerEx;
 import com.intellij.openapi.fileEditor.impl.text.PsiAwareTextEditorImpl;
 import com.intellij.openapi.fileEditor.impl.text.TextEditorProvider;
@@ -26,8 +22,6 @@
 import com.intellij.openapi.vfs.VirtualFile;
 import com.intellij.pom.Navigatable;
 import com.intellij.ui.HideableTitledPanel;
-import com.intellij.ui.JBColor;
-import com.intellij.util.ui.UIUtil;
 import com.jetbrains.python.edu.StudyDocumentListener;
 import com.jetbrains.python.edu.StudyTaskManager;
 import com.jetbrains.python.edu.actions.*;
@@ -99,20 +93,8 @@
     TaskFile taskFile = StudyTaskManager.getInstance(myProject).getTaskFile(file);
     if (taskFile != null) {
       Task currentTask = taskFile.getTask();
-<<<<<<< HEAD
-      String taskText = currentTask.getResourceText(myProject, currentTask.getText(), false);
-      final JLabel taskTextLabel = new JLabel(taskText);
-      taskTextLabel.setBorder(new EmptyBorder(15, 20, 0, 100));
-      int fontSize = EditorColorsManager.getInstance().getGlobalScheme().getEditorFontSize();
-      String fontName = EditorColorsManager.getInstance().getGlobalScheme().getEditorFontName();
-      taskTextLabel.setFont(new Font(fontName, Font.PLAIN, fontSize));
-      HideableTitledPanel taskTextPanel = new HideableTitledPanel(TASK_TEXT_HEADER, taskTextLabel, true);
-      taskTextPanel.setBorder(new EmptyBorder(10, 10, 10, 10));
-      studyPanel.add(taskTextPanel);
-=======
       String taskText = currentTask.getResourceText(project, currentTask.getText(), false);
       initializeTaskText(studyPanel, taskText);
->>>>>>> 21d84f1a
       JPanel studyButtonPanel = new JPanel(new GridLayout(1, 2));
       JPanel taskActionsPanel = new JPanel(new FlowLayout(FlowLayout.LEFT));
       studyButtonPanel.add(taskActionsPanel);
@@ -123,9 +105,6 @@
     }
   }
 
-<<<<<<< HEAD
-  private void initializeButtons(@NotNull final JPanel taskActionsPanel, @NotNull final TaskFile taskFile) {
-=======
   private static void initializeTaskText(JPanel studyPanel, String taskText) {
     JTextPane taskTextPane = new JTextPane();
     taskTextPane.setContentType("text/html");
@@ -153,8 +132,7 @@
     doc.setCharacterAttributes(0, doc.getLength() + 1, attrs, false);
   }
 
-  private void initializeButtons(@NotNull final Project project, @NotNull final JPanel taskActionsPanel, @NotNull final TaskFile taskFile) {
->>>>>>> 21d84f1a
+  private void initializeButtons(@NotNull final JPanel taskActionsPanel, @NotNull final TaskFile taskFile) {
     myCheckButton = addButton(taskActionsPanel, "Check task", StudyIcons.Resolve);
     myPrevTaskButton = addButton(taskActionsPanel, "Prev Task", StudyIcons.Prev);
     myNextTaskButton = addButton(taskActionsPanel, "Next Task", StudyIcons.Next);
