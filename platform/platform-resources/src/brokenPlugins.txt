--- conflicted
+++ resolved
@@ -95,8 +95,5 @@
 com.javils.ThemeSwitcher 1.0 1.1 1.2
 org.ziglang 0.0.3
 com.intellij.aspectj 0.7
-<<<<<<< HEAD
 TRTIdea 1.0
-=======
-com.intellij.stats.completion 0.0.41 0.0.42 0.0.49 0.0.519 0.0.536 0.0.537 0.0.538 0.1.0 0.1.1 0.1.2
->>>>>>> 1f574258
+com.intellij.stats.completion 0.0.41 0.0.42 0.0.49 0.0.519 0.0.536 0.0.537 0.0.538 0.1.0 0.1.1 0.1.2